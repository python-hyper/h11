# Code to read HTTP data
#
# Strategy: each reader is a callable which takes a ReceiveBuffer object, and
# either:
# 1) consumes some of it and returns an Event
# 2) raises a LocalProtocolError (for consistency -- e.g. we call validate()
#    and it might raise a LocalProtocolError, so simpler just to always use
#    this)
# 3) returns None, meaning "I need more data"
#
# If they have a .read_eof attribute, then this will be called if an EOF is
# received -- but this is optional. Either way, the actual ConnectionClosed
# event will be generated afterwards.
#
# READERS is a dict describing how to pick a reader. It maps states to either:
# - a reader
# - or, for body readers, a dict of per-framing reader factories

import re
from typing import Any, Callable, Dict, Iterable, NoReturn, Optional, Tuple, Type, Union

from ._abnf import chunk_header, header_field, request_line, status_line
from ._events import Data, EndOfMessage, InformationalResponse, Request, Response
from ._receivebuffer import ReceiveBuffer
from ._state import (
    CLIENT,
    CLOSED,
    DONE,
    IDLE,
    MUST_CLOSE,
    SEND_BODY,
    SEND_RESPONSE,
    SERVER,
)
from ._util import LocalProtocolError, RemoteProtocolError, Sentinel, validate

__all__ = ["READERS"]

header_field_re = re.compile(header_field.encode("ascii"))
<<<<<<< HEAD
obs_fold_re = re.compile(br"[ \t]+")
=======

# Remember that this has to run in O(n) time -- so e.g. the bytearray cast is
# critical.
obs_fold_re = re.compile(rb"[ \t]+")
>>>>>>> fb6c7151


def _obsolete_line_fold(lines: Iterable[bytes]) -> Iterable[bytes]:
    it = iter(lines)
    last: Optional[bytes] = None
    for line in it:
        match = obs_fold_re.match(line)
        if match:
            if last is None:
                raise LocalProtocolError("continuation line at start of headers")
            if not isinstance(last, bytearray):
                # Cast to a mutable type, avoiding copy on append to ensure O(n) time
                last = bytearray(last)
            last += b" "
            last += line[match.end() :]
        else:
            if last is not None:
                yield last
            last = line
    if last is not None:
        yield last


def _decode_header_lines(
    lines: Iterable[bytes],
) -> Iterable[Tuple[bytes, bytes]]:
    for line in _obsolete_line_fold(lines):
        matches = validate(header_field_re, line, "illegal header line: {!r}", line)
        yield (matches["field_name"], matches["field_value"])


request_line_re = re.compile(request_line.encode("ascii"))


def maybe_read_from_IDLE_client(buf: ReceiveBuffer) -> Optional[Request]:
    lines = buf.maybe_extract_lines()
    if lines is None:
        if buf.is_next_line_obviously_invalid_request_line():
            raise LocalProtocolError("illegal request line")
        return None
    if not lines:
        raise LocalProtocolError("no request line received")
    matches = validate(
        request_line_re, lines[0], "illegal request line: {!r}", lines[0]
    )
    return Request(
        headers=list(_decode_header_lines(lines[1:])), _parsed=True, **matches
    )


status_line_re = re.compile(status_line.encode("ascii"))


def maybe_read_from_SEND_RESPONSE_server(
    buf: ReceiveBuffer,
) -> Union[InformationalResponse, Response, None]:
    lines = buf.maybe_extract_lines()
    if lines is None:
        if buf.is_next_line_obviously_invalid_request_line():
            raise LocalProtocolError("illegal request line")
        return None
    if not lines:
        raise LocalProtocolError("no response line received")
    matches = validate(status_line_re, lines[0], "illegal status line: {!r}", lines[0])
    http_version = (
        b"1.1" if matches["http_version"] is None else matches["http_version"]
    )
    reason = b"" if matches["reason"] is None else matches["reason"]
    status_code = int(matches["status_code"])
    class_: Union[Type[InformationalResponse], Type[Response]] = (
        InformationalResponse if status_code < 200 else Response
    )
    return class_(
        headers=list(_decode_header_lines(lines[1:])),
        _parsed=True,
        status_code=status_code,
        reason=reason,
        http_version=http_version,
    )


class ContentLengthReader:
    def __init__(self, length: int) -> None:
        self._length = length
        self._remaining = length

    def __call__(self, buf: ReceiveBuffer) -> Union[Data, EndOfMessage, None]:
        if self._remaining == 0:
            return EndOfMessage()
        data = buf.maybe_extract_at_most(self._remaining)
        if data is None:
            return None
        self._remaining -= len(data)
        return Data(data=data)

    def read_eof(self) -> NoReturn:
        raise RemoteProtocolError(
            "peer closed connection without sending complete message body "
            "(received {} bytes, expected {})".format(
                self._length - self._remaining, self._length
            )
        )


chunk_header_re = re.compile(chunk_header.encode("ascii"))


class ChunkedReader:
    def __init__(self) -> None:
        self._bytes_in_chunk = 0
        # After reading a chunk, we have to throw away the trailing \r\n; if
        # this is >0 then we discard that many bytes before resuming regular
        # de-chunkification.
        self._bytes_to_discard = 0
        self._reading_trailer = False

    def __call__(self, buf: ReceiveBuffer) -> Union[Data, EndOfMessage, None]:
        if self._reading_trailer:
            lines = buf.maybe_extract_lines()
            if lines is None:
                return None
            return EndOfMessage(headers=list(_decode_header_lines(lines)))
        if self._bytes_to_discard > 0:
            data = buf.maybe_extract_at_most(self._bytes_to_discard)
            if data is None:
                return None
            self._bytes_to_discard -= len(data)
            if self._bytes_to_discard > 0:
                return None
            # else, fall through and read some more
        assert self._bytes_to_discard == 0
        if self._bytes_in_chunk == 0:
            # We need to refill our chunk count
            chunk_header = buf.maybe_extract_next_line()
            if chunk_header is None:
                return None
            matches = validate(
                chunk_header_re,
                chunk_header,
                "illegal chunk header: {!r}",
                chunk_header,
            )
            # XX FIXME: we discard chunk extensions. Does anyone care?
            self._bytes_in_chunk = int(matches["chunk_size"], base=16)
            if self._bytes_in_chunk == 0:
                self._reading_trailer = True
                return self(buf)
            chunk_start = True
        else:
            chunk_start = False
        assert self._bytes_in_chunk > 0
        data = buf.maybe_extract_at_most(self._bytes_in_chunk)
        if data is None:
            return None
        self._bytes_in_chunk -= len(data)
        if self._bytes_in_chunk == 0:
            self._bytes_to_discard = 2
            chunk_end = True
        else:
            chunk_end = False
        return Data(data=data, chunk_start=chunk_start, chunk_end=chunk_end)

    def read_eof(self) -> NoReturn:
        raise RemoteProtocolError(
            "peer closed connection without sending complete message body "
            "(incomplete chunked read)"
        )


class Http10Reader:
    def __call__(self, buf: ReceiveBuffer) -> Optional[Data]:
        data = buf.maybe_extract_at_most(999999999)
        if data is None:
            return None
        return Data(data=data)

    def read_eof(self) -> EndOfMessage:
        return EndOfMessage()


def expect_nothing(buf: ReceiveBuffer) -> None:
    if buf:
        raise LocalProtocolError("Got data when expecting EOF")
    return None


ReadersType = Dict[
    Union[Sentinel, Tuple[Sentinel, Sentinel]],
    Union[Callable[..., Any], Dict[str, Callable[..., Any]]],
]

READERS: ReadersType = {
    (CLIENT, IDLE): maybe_read_from_IDLE_client,
    (SERVER, IDLE): maybe_read_from_SEND_RESPONSE_server,
    (SERVER, SEND_RESPONSE): maybe_read_from_SEND_RESPONSE_server,
    (CLIENT, DONE): expect_nothing,
    (CLIENT, MUST_CLOSE): expect_nothing,
    (CLIENT, CLOSED): expect_nothing,
    (SERVER, DONE): expect_nothing,
    (SERVER, MUST_CLOSE): expect_nothing,
    (SERVER, CLOSED): expect_nothing,
    SEND_BODY: {
        "chunked": ChunkedReader,
        "content-length": ContentLengthReader,
        "http/1.0": Http10Reader,
    },
}<|MERGE_RESOLUTION|>--- conflicted
+++ resolved
@@ -37,14 +37,7 @@
 __all__ = ["READERS"]
 
 header_field_re = re.compile(header_field.encode("ascii"))
-<<<<<<< HEAD
-obs_fold_re = re.compile(br"[ \t]+")
-=======
-
-# Remember that this has to run in O(n) time -- so e.g. the bytearray cast is
-# critical.
 obs_fold_re = re.compile(rb"[ \t]+")
->>>>>>> fb6c7151
 
 
 def _obsolete_line_fold(lines: Iterable[bytes]) -> Iterable[bytes]:
