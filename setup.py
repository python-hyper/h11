from setuptools import setup, find_packages

# defines __version__
exec(open("h11/_version.py").read())

setup(
    name="h11",
    version=__version__,
    description=
        "A pure-Python, bring-your-own-I/O implementation of HTTP/1.1",
    long_description=open("README.rst").read(),
    author="Nathaniel J. Smith",
    author_email="njs@pobox.com",
    license="MIT",
    packages=find_packages(exclude=["h11.tests"]),
    package_data={'h11': ['py.typed']},
    url="https://github.com/python-hyper/h11",
<<<<<<< HEAD
    python_requires=">=3.7",
    install_requires=[
        "typing_extensions; python_version < '3.8'",
    ],
=======
    # This means, just install *everything* you see under h11/, even if it
    # doesn't look like a source file, so long as it appears in MANIFEST.in:
    include_package_data=True,
    python_requires=">=3.8",
>>>>>>> d6f470e1
    classifiers=[
        "Development Status :: 3 - Alpha",
        "Intended Audience :: Developers",
        "License :: OSI Approved :: MIT License",
        "Programming Language :: Python :: Implementation :: CPython",
        "Programming Language :: Python :: Implementation :: PyPy",
        "Programming Language :: Python :: 3",
        "Programming Language :: Python :: 3 :: Only",
        "Programming Language :: Python :: 3.8",
        "Programming Language :: Python :: 3.9",
        "Programming Language :: Python :: 3.10",
        "Programming Language :: Python :: 3.11",
        "Programming Language :: Python :: 3.12",
        "Topic :: Internet :: WWW/HTTP",
        "Topic :: System :: Networking",
    ],
)<|MERGE_RESOLUTION|>--- conflicted
+++ resolved
@@ -15,17 +15,7 @@
     packages=find_packages(exclude=["h11.tests"]),
     package_data={'h11': ['py.typed']},
     url="https://github.com/python-hyper/h11",
-<<<<<<< HEAD
-    python_requires=">=3.7",
-    install_requires=[
-        "typing_extensions; python_version < '3.8'",
-    ],
-=======
-    # This means, just install *everything* you see under h11/, even if it
-    # doesn't look like a source file, so long as it appears in MANIFEST.in:
-    include_package_data=True,
     python_requires=">=3.8",
->>>>>>> d6f470e1
     classifiers=[
         "Development Status :: 3 - Alpha",
         "Intended Audience :: Developers",
